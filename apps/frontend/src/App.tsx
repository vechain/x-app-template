--- conflicted
+++ resolved
@@ -2,18 +2,7 @@
 import { ChakraProvider } from "@chakra-ui/react";
 import { Footer, Navbar, SubmissionModal } from "./components";
 import { lightTheme } from "./theme";
-<<<<<<< HEAD
-import { Routes, Route, BrowserRouter } from 'react-router-dom'
-
-import Home from "./routes/home";
-import Protected from './routes/protected'
-import Settings from './routes/settings'
-import Login from './routes/login'
-
-function App() {
-=======
 import { Routes, Route, BrowserRouter } from "react-router-dom";
-
 import Home from "./routes/home";
 import Protected from "./routes/protected";
 import Settings from "./routes/settings";
@@ -21,8 +10,7 @@
 
 function App() {
   const path = location.pathname;
-
->>>>>>> 48db6913
+  
   return (
     <BrowserRouter>
       <ChakraProvider theme={lightTheme}>
@@ -34,11 +22,7 @@
           logLevel={"DEBUG"}
         >
           <div className="">
-<<<<<<< HEAD
-            <Navbar />
-=======
             {path != "/" ? <Navbar /> : <></>}
->>>>>>> 48db6913
             <div className="min-h-[80vh] relative">
               <Routes>
                 <Route path="/" element={<Home />} />
@@ -47,11 +31,7 @@
                 <Route path="/login" element={<Login />} />
               </Routes>
             </div>
-<<<<<<< HEAD
-            <Footer />
-=======
             {path != "/" ? <Footer /> : <></>}
->>>>>>> 48db6913
           </div>
           {/* MODALS  */}
           <SubmissionModal />
