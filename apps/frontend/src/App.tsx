--- conflicted
+++ resolved
@@ -22,14 +22,8 @@
           nodeUrl="https://testnet.vechain.org/"
           logLevel={"DEBUG"}
         >
-<<<<<<< HEAD
           <div className="">
             {path != "/" ? <Navbar /> : <></>}
-
-=======
-          <div className="bg-emerald-700">
-            <Navbar />
->>>>>>> 2e96f4d0
             <div className="min-h-[80vh] relative">
               <Routes>
                 <Route path="/" element={<Home />} />
