import { DAppKitProvider } from "@vechain/dapp-kit-react";
import { ChakraProvider, Container, Flex } from "@chakra-ui/react";
import { BrowserRouter as Router, Routes, Route, Navigate } from "react-router-dom";
import {
  Dropzone,
  Footer,
  InfoCard,
  Instructions,
  Navbar,
  SubmissionModal,
} from "./components";
import { lightTheme } from "./theme";
import MealPlanning from "./components/MealPlanning";
<<<<<<< HEAD
import ViewSavedPlans from "./components/ViewSavedPlans";
import LoginPage from "./components/LoginPage";
import SignUpPage from "./components/SignupPage";
import { useState } from "react";
=======
import Inventory from "./components/Inventory";
>>>>>>> ccb78c2b

function App() {
  const [isAuthenticated, setIsAuthenticated] = useState(false);

  const handleLogin = (credentials: { email: string; password: string }) => {
    // Implement your login logic here
    setIsAuthenticated(true); // Set to true if login is successful
  };

  const handleLogout = () => {
    setIsAuthenticated(false);
  };

  return (
    <ChakraProvider theme={lightTheme}>
      <DAppKitProvider
        usePersistence
        requireCertificate={false}
        genesis="test"
        nodeUrl="https://testnet.vechain.org/"
        logLevel={"DEBUG"}
      >
        <Router>
        <Navbar isAuthenticated={isAuthenticated} onLogout={handleLogout} />
          <Flex flex={1}>
            <Container
              mt={{ base: 4, md: 10 }}
              maxW={"container.xl"}
              mb={{ base: 4, md: 10 }}
              display={"flex"}
              flex={1}
              alignItems={"center"}
              justifyContent={"flex-start"}
              flexDirection={"column"}
            >
              <Routes>
<<<<<<< HEAD
                {/* Public Routes */}
                <Route path="/login" element={<LoginPage onLogin={handleLogin} />} />
                <Route path="/signup" element={<SignUpPage />} />

                {/* Protected Routes */}
                {isAuthenticated ? (
                  <>
                    <Route path="/" element={<InfoCard />} />
                    <Route path="/meal-planning" element={<MealPlanning />} />
                    <Route path="/instructions" element={<Instructions />} />
                    <Route path="/upload" element={<Dropzone />} />
                    <Route path="/viewSavedPlans" element={<ViewSavedPlans />} />
                    <Route path="*" element={<Navigate to="/" replace />} />
                  </>
                ) : (
                  <Route path="*" element={<Navigate to="/login" replace />} />
                )}
=======
                <Route path="/" element={<InfoCard />} />
                <Route path="/meal-planning" element={<MealPlanning />} />
                <Route path="/instructions" element={<Instructions />} />
                <Route path="/upload" element={<Dropzone />} />
                <Route path="/Inventory" element={<Inventory />} />
>>>>>>> ccb78c2b
              </Routes>
            </Container>
          </Flex>
          <Footer />
          <SubmissionModal />
        </Router>
      </DAppKitProvider>
    </ChakraProvider>
  );
}

export default App;
<|MERGE_RESOLUTION|>--- conflicted
+++ resolved
@@ -11,14 +11,11 @@
 } from "./components";
 import { lightTheme } from "./theme";
 import MealPlanning from "./components/MealPlanning";
-<<<<<<< HEAD
 import ViewSavedPlans from "./components/ViewSavedPlans";
 import LoginPage from "./components/LoginPage";
 import SignUpPage from "./components/SignupPage";
 import { useState } from "react";
-=======
 import Inventory from "./components/Inventory";
->>>>>>> ccb78c2b
 
 function App() {
   const [isAuthenticated, setIsAuthenticated] = useState(false);
@@ -55,7 +52,6 @@
               flexDirection={"column"}
             >
               <Routes>
-<<<<<<< HEAD
                 {/* Public Routes */}
                 <Route path="/login" element={<LoginPage onLogin={handleLogin} />} />
                 <Route path="/signup" element={<SignUpPage />} />
@@ -73,13 +69,11 @@
                 ) : (
                   <Route path="*" element={<Navigate to="/login" replace />} />
                 )}
-=======
                 <Route path="/" element={<InfoCard />} />
                 <Route path="/meal-planning" element={<MealPlanning />} />
                 <Route path="/instructions" element={<Instructions />} />
                 <Route path="/upload" element={<Dropzone />} />
                 <Route path="/Inventory" element={<Inventory />} />
->>>>>>> ccb78c2b
               </Routes>
             </Container>
           </Flex>
